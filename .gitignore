--- conflicted
+++ resolved
@@ -1,6 +1,4 @@
 src/massive/**/__pycache__/*
-*~
-<<<<<<< HEAD
 
 # Byte-compiled / optimized / DLL files
 __pycache__/
@@ -139,13 +137,10 @@
 
 *.ipynb
 # use for example ``!demo.ipynb`` to avoid ignoring specific notebooks
-=======
+
 *.pyc
 *.swp
-<<<<<<< HEAD
->>>>>>> upstream/main
-=======
+
 .idea/
 __pycache__/
-.DS_Store
->>>>>>> 5a31faa8
+.DS_Store